--- conflicted
+++ resolved
@@ -26,12 +26,7 @@
 
 from . import routines
 from .config import System
-<<<<<<< HEAD
-from .consts import pi
-from .consts import rad2deg
-=======
 from .consts import pi, rad2deg
->>>>>>> 85c8b034
 from .models import non_jits, jits, JIT
 from .utils import get_config_load_path
 from .variables import FileMan, DevMan, DAE, VarName, VarOut, Call, Report
@@ -145,13 +140,6 @@
         if tf:
             self.tds.config.tf = tf
 
-<<<<<<< HEAD
-        if not STREAMING:
-            self.streaming = None
-            self.config.dime_enable = False
-        else:
-            self.streaming = Streaming(self)
-=======
         self.streaming = None
         if not STREAMING:
             if self.config.dime_enable:
@@ -161,7 +149,6 @@
             if self.config.dime_enable:
                 logger.info('Connecting to DiME at {}'.format(self.config.dime_server))
                 self.streaming = Streaming(self)
->>>>>>> 85c8b034
 
         self.model_import()
 
