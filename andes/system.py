"""
System class for power system data and methods
"""

#  [ANDES] (C)2015-2022 Hantao Cui
#
#  This program is free software; you can redistribute it and/or modify
#  it under the terms of the GNU General Public License as published by
#  the Free Software Foundation; either version 3 of the License, or
#  (at your option) any later version.
#
#  File name: system.py

import configparser
import importlib
import inspect
import logging
import os
from collections import OrderedDict, defaultdict
from typing import Dict, Optional, Tuple, Union

import andes.io
from andes.core import AntiWindup, Config, Model
from andes.io.streaming import Streaming
from andes.models import file_classes
from andes.models.group import GroupBase
from andes.routines import all_routines
from andes.shared import (jac_names, matrix, np, sparse, spmatrix)
from andes.utils.misc import elapsed
from andes.utils.paths import (confirm_overwrite, get_config_path)
from andes.utils.tab import Tab
from andes.variables import DAE, FileMan

logger = logging.getLogger(__name__)


class ExistingModels:
    """
    Storage class for existing models
    """

    def __init__(self):
        self.pflow = OrderedDict()
<<<<<<< HEAD

        # if a model needs to be initialized before TDS, set `flags.tds = True`
        self.tds = OrderedDict()
        self.pflow_tds = OrderedDict()


class ModelManager:
    """
    Class for loading available models.
    """

    def __init__(self) -> None:
        self.groups: OrderedDict = OrderedDict()
        self.models: OrderedDict = OrderedDict()

        # alias: model instance
        self.model_aliases = OrderedDict()

        self.import_groups()
        self.import_models()

    def import_groups(self):
        """
        Import all groups classes as defined in ``models/group.py``.

        Groups will be stored as instances with the name as class names. All
        groups will be stored to dictionary ``self.groups``.
        """
        module = importlib.import_module('andes.models.group')

        for m in inspect.getmembers(module, inspect.isclass):

            name, cls = m
            if name == 'GroupBase':
                continue

            elif not issubclass(cls, GroupBase):
                # skip other imported classes such as `OrderedDict`
                continue

            self.__dict__[name] = cls()
            self.groups[name] = self.__dict__[name]

    def import_models(self):
        """
        Import and instantiate models as System member attributes.

        Models defined in ``models/__init__.py`` will be instantiated
        `sequentially` as attributes with the same name as the class name. In
        addition, all models will be stored in dictionary ``System.models`` with
        model names as keys and the corresponding instances as values.

        Examples
        --------
        ``self.Bus`` stores the ``Bus`` object, and ``self.GENCLS`` stores the
        classical generator object,

        ``self.models['Bus']`` and ``self.Bus`` are the same object.
        """

        for fname, cls_list in file_classes:
            for model_name in cls_list:
                the_module = importlib.import_module('andes.models.' + fname)
                the_class = getattr(the_module, model_name)

                # TODO: `system=self` below prevents multiprocessing of codegen
                self.__dict__[model_name] = the_class(system=self, config=None)  # TODO: config

                self.models[model_name] = self.__dict__[model_name]
                self.models[model_name].config.check()

                # link to the group
                group_name = self.__dict__[model_name].group
                self.__dict__[group_name].add_model(model_name, self.__dict__[model_name])

        for key, val in andes.models.model_aliases.items():
            self.model_aliases[key] = self.models[val]
            self.__dict__[key] = self.models[val]
=======
        self.tds = OrderedDict()  # if a model needs to be initialized before TDS, set `flags.tds = True`
        self.pflow_tds = OrderedDict()


def get_config_system(config: Optional[Dict] = None,
                      config_parser_obj=None):
    config_system = Config("System", dct=config)
    config_system.load(config_parser_obj)

    # custom configuration for system goes after this line
    config_system.add(OrderedDict((('freq', 60),
                            ('mva', 100),
                            ('ipadd', 1),
                            ('seed', 'None'),
                            ('diag_eps', 1e-8),
                            ('warn_limits', 1),
                            ('warn_abnormal', 1),
                            ('dime_enabled', 0),
                            ('dime_name', 'andes'),
                            ('dime_address', 'ipc:///tmp/dime2'),
                            ('numba', 0),
                            ('numba_parallel', 0),
                            ('numba_nopython', 0),
                            ('yapf_pycode', 0),
                            ('save_stats', 0),
                            ('np_divide', 'warn'),
                            ('np_invalid', 'warn'),
                            )))
    config_system.add_extra("_help",
                     freq='base frequency [Hz]',
                     mva='system base MVA',
                     ipadd='use spmatrix.ipadd if available',
                     seed='seed (or None) for random number generator',
                     diag_eps='small value for Jacobian diagonals',
                     warn_limits='warn variables initialized at limits',
                     warn_abnormal='warn initialization out of normal values',
                     numba='use numba for JIT compilation',
                     numba_parallel='enable parallel for numba.jit',
                     numba_nopython='nopython mode for numba',
                     yapf_pycode='format generated code with yapf',
                     save_stats='store statistics of function calls',
                     np_divide='treatment for division by zero',
                     np_invalid='treatment for invalid floating-point ops.',
                     )
    config_system.add_extra("_alt",
                     freq="float",
                     mva="float",
                     ipadd=(0, 1),
                     seed='int or None',
                     warn_limits=(0, 1),
                     warn_abnormal=(0, 1),
                     numba=(0, 1),
                     numba_parallel=(0, 1),
                     numba_nopython=(0, 1),
                     yapf_pycode=(0, 1),
                     save_stats=(0, 1),
                     np_divide={'ignore', 'warn', 'raise', 'call', 'print', 'log'},
                     np_invalid={'ignore', 'warn', 'raise', 'call', 'print', 'log'},
                     )

    config_system.check()
    return config_system
>>>>>>> 39a4026c


class System:
    """
    System contains models and routines for modeling and simulation.

    System contains a several special `OrderedDict` member attributes for housekeeping.
    These attributes include `models`, `groups`, `routines` and `calls` for loaded models, groups,
    analysis routines, and generated numerical function calls, respectively.

    Parameters
    ----------
    no_undill : bool, optional, default=False
        True to disable the call to ``System.undill()`` at the end of object creation.
        False by default.

    autogen_stale : bool, optional, default=True
        True to automatically generate code for stale models.

    Notes
    -----
    System stores model and routine instances as attributes.
    Model and routine attribute names are the same as their class names.
    For example, `Bus` is stored at ``system.Bus``, the power flow calculation routine is at
    ``system.PFlow``, and the numerical DAE instance is at ``system.dae``. See attributes for the list of
    attributes.

    Attributes
    ----------
    dae : andes.variables.dae.DAE
        Numerical DAE storage
    files : andes.variables.fileman.FileMan
        File path storage
    config : andes.core.Config
        System config storage
    models : OrderedDict
        model name and instance pairs
    groups : OrderedDict
        group name and instance pairs
    routines : OrderedDict
        routine name and instance pairs
    """

    def __init__(self,
                 case: Optional[str] = None,
                 name: Optional[str] = None,
                 config_path: Optional[str] = None,
                 default_config: Optional[bool] = False,
                 options: Optional[Dict] = None,
                 no_undill: Optional[bool] = False,
                 autogen_stale: Optional[bool] = True,
                 **kwargs
                 ):
        self.name = name
        self.options = {}
        if options is not None:
            self.options.update(options)
        if kwargs:
            self.options.update(kwargs)
<<<<<<< HEAD
        self.models = OrderedDict()          # model names and instances
        self.groups = OrderedDict()          # group names and instances
        self.routines = OrderedDict()        # routine names and instances
        self.switch_times = np.array([])     # an array of ordered event switching times
        self.switch_dict = OrderedDict()     # time: OrderedDict of associated models
        self.n_switches = 0                  # number of elements in `self.switch_times`
        self.exit_code = 0                   # command-line exit code, 0 - normal, others - error.
=======
        self.calls = OrderedDict()  # a dictionary with model names (keys) and their ``calls`` instance
        self.models = OrderedDict()  # model names and instances
        self.model_aliases = OrderedDict()  # alias: model instance
        self.groups = OrderedDict()  # group names and instances
        self.routines = OrderedDict()  # routine names and instances
        self.switch_times = np.array([])  # an array of ordered event switching times
        self.switch_dict = OrderedDict()  # time: OrderedDict of associated models
        self.with_calls = False  # if generated function calls have been loaded
        self.n_switches = 0  # number of elements in `self.switch_times`
        self.exit_code = 0  # command-line exit code, 0 - normal, others - error.
>>>>>>> 39a4026c

        # get and load default config file
        self._config_path = get_config_path()
        if config_path is not None:
            self._config_path = config_path
        if default_config is True:
            self._config_path = None

        self._config_object = load_config_rc(self._config_path)
        self._update_config_object()

        self.config = get_config_system(config_parser_obj=self._config_object)

        _config_numpy(seed=self.config.seed,
                      divide=self.config.np_divide,
                      invalid=self.config.np_invalid,
                      )

        self.exist = ExistingModels()

        self.files = FileMan(case=case, **self.options)  # file path manager
        self.dae = DAE(system=self)  # numerical DAE storage
        self.streaming = Streaming(self)  # Dime2 streaming

        # dynamic imports of groups, models and routines
        self.import_routines()  # routine imports come after models

        # consistency check for group parameters and variables
        self._check_group_common()

        self._getters = dict(f=list(), g=list(), x=list(), y=list())
        self._adders = dict(f=list(), g=list(), x=list(), y=list())
        self._setters = dict(f=list(), g=list(), x=list(), y=list())
        self.antiwindups = list()
        self.no_check_init = list()  # states for which initialization check is omitted
        self.call_stats = defaultdict(dict)  # call statistics storage

        # internal flags
        self.is_setup = False  # if system has been setup

    def _update_config_object(self):
        """
        Change config on the fly based on command-line options.
        """

        config_option = self.options.get('config_option', None)
        if config_option is None:
            return

        if len(config_option) == 0:
            return

        newobj = False
        if self._config_object is None:
            self._config_object = configparser.ConfigParser()
            newobj = True

        for item in config_option:

            # check the validity of the config field
            # each field follows the format `SECTION.FIELD = VALUE`

            if item.count('=') != 1:
                raise ValueError('config_option "{}" must be an assignment expression'.format(item))

            field, value = item.split("=")

            if field.count('.') != 1:
                raise ValueError('config_option left-hand side "{}" must use format SECTION.FIELD'.format(field))

            section, key = field.split(".")

            section = section.strip()
            key = key.strip()
            value = value.strip()

            if not newobj:
                self._config_object.set(section, key, value)
                logger.debug("Existing config option set: %s.%s=%s", section, key, value)
            else:
                self._config_object.add_section(section)
                self._config_object.set(section, key, value)
                logger.debug("New config option added: %s.%s=%s", section, key, value)

    def reload(self, case, **kwargs):
        """
        Reload a new case in the same System object.
        """

        self.options.update(kwargs)
        self.files.set(case=case, **kwargs)
        # TODO: clear all flags and empty data
        andes.io.parse(self)
        self.setup()

    def _clear_adder_setter(self):
        """
        Clear adders and setters storage
        """
        self._getters = dict(f=list(), g=list(), x=list(), y=list())
        self._adders = dict(f=list(), g=list(), x=list(), y=list())
        self._setters = dict(f=list(), g=list(), x=list(), y=list())

<<<<<<< HEAD
=======
    def prepare(self, quick=False, incremental=False, models=None, nomp=False, ncpu=NCPUS_PHYSICAL):
        """
        Generate numerical functions from symbolically defined models.

        All procedures in this function must be independent of test case.

        Parameters
        ----------
        quick : bool, optional
            True to skip pretty-print generation to reduce code generation time.
        incremental : bool, optional
            True to generate only for modified models, incrementally.
        models : list, OrderedDict, None
            List or OrderedList of models to prepare
        nomp : bool
            True to disable multiprocessing

        Notes
        -----
        Option ``incremental`` compares the md5 checksum of all var and
        service strings, and only regenerate for updated models.

        Examples
        --------
        If one needs to print out LaTeX-formatted equations in a Jupyter Notebook, one need to generate such
        equations with ::

            import andes
            sys = andes.prepare()

        Alternatively, one can explicitly create a System and generate the code ::

            import andes
            sys = andes.System()
            sys.prepare()

        Warnings
        --------
        Generated lambda functions will be serialized to file, but pretty prints (SymPy objects) can only exist in
        the System instance on which prepare is called.
        """
        if incremental is True:
            mode_text = 'rapid incremental mode'
        elif quick is True:
            mode_text = 'quick mode'
        else:
            mode_text = 'full mode'

        logger.info('Numerical code generation (%s) started...', mode_text)

        t0, _ = elapsed()

        # consistency check for group parameters and variables
        self._check_group_common()

        # get `pycode` folder path without automatic creation
        pycode_path = get_pycode_path(self.options.get("pycode_path"), mkdir=False)

        # determine which models to prepare based on mode and `models` list.
        if incremental and models is None:
            if not self.with_calls:
                self._load_calls()
            models = self._find_stale_models()
        elif not incremental and models is None:
            models = self.models
        else:
            models = self._get_models(models)

        total = len(models)
        width = len(str(total))

        if nomp is False:
            print(f"Generating code for {total} models on {ncpu} processes.")
            self._mp_prepare(models, quick, pycode_path, ncpu=ncpu)

        else:
            for idx, (name, model) in enumerate(models.items()):
                print(f"\r\x1b[K Generating code for {name} ({idx + 1:>{width}}/{total:>{width}}).",
                      end='\r', flush=True)
                model.prepare(quick=quick, pycode_path=pycode_path)

        if len(models) > 0:
            self._finalize_pycode(pycode_path)
            self._store_calls(models)

        _, s = elapsed(t0)
        logger.info('Generated numerical code for %d models in %s.', len(models), s)

    def _mp_prepare(self, models, quick, pycode_path, ncpu):
        """
        Wrapper for multiprocessed code generation.

        Parameters
        ----------
        models : OrderedDict
            model name : model instance pairs
        quick : bool
            True to skip LaTeX string generation
        pycode_path : str
            Path to store `pycode` folder
        ncpu : int
            Number of processors to use
        """

        # create empty models without dependency
        if len(models) == 0:
            return

        model_names = list(models.keys())
        model_list = list()

        for fname, cls_list in file_classes:
            for model_name in cls_list:
                if model_name not in model_names:
                    continue
                the_module = importlib.import_module('andes.models.' + fname)
                the_class = getattr(the_module, model_name)
                model_list.append(the_class(system=None, config=self._config_object))

        yapf_pycode = self.config.yapf_pycode

        def _prep_model(model: Model, ):
            """
            Wrapper function to call prepare on a model.
            """
            model.prepare(quick=quick,
                          pycode_path=pycode_path,
                          yapf_pycode=yapf_pycode
                          )

        Pool(ncpu).map(_prep_model, model_list)

    def _finalize_pycode(self, pycode_path):
        """
        Helper function for finalizing pycode generation by
        writing ``__init__.py`` and reloading ``pycode`` package.
        """

        init_path = os.path.join(pycode_path, '__init__.py')
        with open(init_path, 'w') as f:
            f.write(f"__version__ = '{andes.__version__}'\n\n")

            for name in self.models.keys():
                f.write(f"from . import {name:20s}  # NOQA\n")
            f.write('\n')

        logger.info('Saved generated pycode to "%s"', pycode_path)

        # RELOAD REQUIRED as the generated Jacobian arguments may be in a different order
        self._load_calls()

    def _find_stale_models(self):
        """
        Find models whose ModelCall are stale using md5 checksum.
        """
        out = OrderedDict()
        for model in self.models.values():
            calls_md5 = getattr(model.calls, 'md5', None)
            if calls_md5 != model.get_md5():
                out[model.class_name] = model

        return out

>>>>>>> 39a4026c
    def _to_orddct(self, model_list):
        """
        Helper function to convert a list of model names to OrderedDict with
        name as keys and model instances as values.
        """

        if isinstance(model_list, OrderedDict):
            return model_list
        if isinstance(model_list, list):
            out = OrderedDict()
            for name in model_list:
                if name not in self.models:
                    logger.error("Model <%s> does not exist. Check your inputs.", name)
                    continue
                out[name] = self.models[name]
            return out
        else:
            raise TypeError("Type %s not recognized" % type(model_list))

    def setup(self):
        """
        Set up system for studies.

        This function is to be called after adding all device data.
        """
        ret = True
        t0, _ = elapsed()

        if self.is_setup:
            logger.warning('System has been setup. Calling setup twice is not allowed.')
            ret = False
            return ret

        self.collect_ref()
        self._list2array()  # `list2array` must come before `link_ext_param`
        if not self.link_ext_param():
            ret = False

        self.find_devices()  # find or add required devices

        # === no device addition or removal after this point ===
        self.calc_pu_coeff()  # calculate parameters in system per units
        self.store_existing()  # store models with routine flags

        # assign address at the end before adding devices and processing parameters
        self.set_address(self.exist.pflow)
        self.set_dae_names(self.exist.pflow)  # needs perf. optimization
        self.store_sparse_pattern(self.exist.pflow)
        self.store_adder_setter(self.exist.pflow)

        if ret is True:
            self.is_setup = True  # set `is_setup` if no error occurred
        else:
            logger.error("System setup failed. Please resolve the reported issue(s).")
            self.exit_code += 1

        _, s = elapsed(t0)
        logger.info('System internal structure set up in %s.', s)

        return ret

    def store_existing(self):
        """
        Store existing models in `System.existing`.

        TODO: Models with `TimerParam` will need to be stored anyway.
        This will allow adding switches on the fly.
        """

        self.exist.pflow = self.find_models('pflow')
        self.exist.tds = self.find_models('tds')
        self.exist.pflow_tds = self.find_models(('tds', 'pflow'))

    def reset(self, force=False):
        """
        Reset to the state after reading data and setup (before power flow).

        Warnings
        --------
        If TDS is initialized, reset will lead to unpredictable state.
        """
        if self.TDS.initialized is True and not force:
            logger.error('Reset failed because TDS is initialized. \nPlease reload the test case to start over.')
            return
        self.dae.reset()
        self.call_models('a_reset', models=self.models)
        self.e_clear(models=self.models)
        self._p_restore()
        self.is_setup = False
        self.setup()

    def add(self, model, param_dict=None, **kwargs):
        """
        Add a device instance for an existing model.

        This methods calls the ``add`` method of `model` and registers the device `idx` to group.
        """
        if model not in self.models and (model not in self.model_aliases):
            logger.warning("<%s> is not an existing model.", model)
            return

        if self.is_setup:
            raise NotImplementedError("Adding devices are not allowed after setup.")

        group_name = self.__dict__[model].group
        group = self.groups[group_name]

        if param_dict is None:
            param_dict = {}
        if kwargs is not None:
            param_dict.update(kwargs)

        idx = param_dict.pop('idx', None)
        if idx is not None and (not isinstance(idx, str) and np.isnan(idx)):
            idx = None

        idx = group.get_next_idx(idx=idx, model_name=model)
        self.__dict__[model].add(idx=idx, **param_dict)
        group.add(idx=idx, model=self.__dict__[model])

        return idx

    def find_devices(self):
        """
        Add dependent devices for all model based on `DeviceFinder`.
        """

        for mdl in self.models.values():
            if len(mdl.services_fnd) == 0:
                continue

            for fnd in mdl.services_fnd.values():
                fnd.find_or_add(self)

    def set_address(self, models):
        """
        Set addresses for differential and algebraic variables.
        """

        # --- Phase 1: set internal variable addresses ---
        for mdl in models.values():
            if mdl.flags.address is True:
                logger.debug('%s internal address exists', mdl.class_name)
                continue
            if mdl.n == 0:
                continue

            logger.debug('Setting internal address for %s', mdl.class_name)

            collate = mdl.flags.collate
            ndevice = mdl.n

            # get and set internal variable addresses
            xaddr = self.dae.request_address('x', ndevice=ndevice,
                                             nvar=len(mdl.states),
                                             collate=mdl.flags.collate,
                                             )
            yaddr = self.dae.request_address('y', ndevice=ndevice,
                                             nvar=len(mdl.algebs),
                                             collate=mdl.flags.collate,
                                             )

            for idx, item in enumerate(mdl.states.values()):
                item.set_address(xaddr[idx], contiguous=not collate)
            for idx, item in enumerate(mdl.algebs.values()):
                item.set_address(yaddr[idx], contiguous=not collate)

        # --- Phase 2: set external variable addresses ---
        # NOTE:
        # This step will retrieve the number of variables (item.n) for Phase 3.

        for mdl in models.values():
            # handle external groups
            for instance in mdl.cache.vars_ext.values():
                ext_name = instance.model
                try:
                    ext_model = self.__dict__[ext_name]
                except KeyError:
                    raise KeyError('<%s> is not a model or group name.' % ext_name)

                try:
                    instance.link_external(ext_model)
                except (IndexError, KeyError) as e:
                    logger.error('Error: <%s> cannot retrieve <%s> from <%s> using <%s>:\n  %s',
                                 mdl.class_name, instance.name, instance.model,
                                 instance.indexer.name, repr(e))

        #  --- Phase 3: set external variable RHS addresses ---
        for mdl in models.values():
            if mdl.flags.address is True:
                logger.debug('%s RHS address exists', mdl.class_name)
                continue
            if mdl.n == 0:
                continue

            for item in mdl.states_ext.values():
                # skip if no equation, i.e., no RHS value
                if item.e_str is None:
                    continue
                item.set_address(np.arange(self.dae.p, self.dae.p + item.n))
                self.dae.p += item.n
            for item in mdl.algebs_ext.values():
                if item.e_str is None:
                    continue
                item.set_address(np.arange(self.dae.q, self.dae.q + item.n))
                self.dae.q += item.n

            mdl.flags.address = True

        # allocate memory for DAE arrays
        self.dae.resize_arrays()

        # set `v` and `e` in variables
        self.set_var_arrays(models=models)

        self.dae.alloc_or_extend_names()

    def set_dae_names(self, models):
        """
        Set variable names for differential and algebraic variables,
        right-hand side of external equations, and discrete flags.
        """

        for mdl in models.values():
            _set_xy_name(mdl, mdl.states, (self.dae.x_name, self.dae.x_tex_name))
            _set_xy_name(mdl, mdl.algebs, (self.dae.y_name, self.dae.y_tex_name))

            _set_hi_name(mdl, mdl.states_ext, (self.dae.h_name, self.dae.h_tex_name))
            _set_hi_name(mdl, mdl.algebs_ext, (self.dae.i_name, self.dae.i_tex_name))

            # add discrete flag names
            if self.TDS.config.store_z == 1:
                _set_z_name(mdl, self.dae, (self.dae.z_name, self.dae.z_tex_name))

    def set_var_arrays(self, models, inplace=True, alloc=True):
        """
        Set arrays (`v` and `e`) for internal variables to access dae arrays in
        place.

        This function needs to be called after de-serializing a System object,
        where the internal variables are incorrectly assigned new memory.

        Parameters
        ----------
        models : OrderedDict, list, Model, optional
            Models to execute.
        inplace : bool
            True to retrieve arrays that share memory with dae
        alloc : bool
            True to allocate for arrays internally
        """

        for mdl in models.values():
            if mdl.n == 0:
                continue

            for var in mdl.cache.vars_int.values():
                var.set_arrays(self.dae, inplace=inplace, alloc=alloc)

            for var in mdl.cache.vars_ext.values():
                var.set_arrays(self.dae, inplace=inplace, alloc=alloc)

    def init(self, models: OrderedDict, routine: str):
        """
        Initialize the variables for each of the specified models.

        For each model, the initialization procedure is:

        - Get values for all `ExtService`.
        - Call the model `init()` method, which initializes internal variables.
        - Copy variables to DAE and then back to the model.
        """

        # self._init_numba(models) # TODO: call numba compilation here

        for mdl in models.values():
            # link externals services first
            for instance in mdl.services_ext.values():
                ext_name = instance.model
                try:
                    ext_model = self.__dict__[ext_name]
                except KeyError:
                    raise KeyError('<%s> is not a model or group name.' % ext_name)

                try:
                    instance.link_external(ext_model)
                except (IndexError, KeyError) as e:
                    logger.error('Error: <%s> cannot retrieve <%s> from <%s> using <%s>:\n  %s',
                                 mdl.class_name, instance.name, instance.model,
                                 instance.indexer.name, repr(e))

            # initialize variables second
            mdl.init(routine=routine)

            self.vars_to_dae(mdl)
            self.vars_to_models()

        self.s_update_post(models)

        # store the inverse of time constants
        self._store_tf(models)

    def store_adder_setter(self, models):
        """
        Store non-inplace adders and setters for variables and equations.
        """
        self._clear_adder_setter()

        for mdl in models.values():
            # Note:
            #   We assume that a Model with no device is not addressed and, therefore,
            #   contains no value in each variable.
            #   It is always true for the current architecture.
            if not mdl.n:
                continue

            # Fixes an issue if the cache was manually built but stale
            # after assigning addresses for simulation
            # Assigning memory will affect the cache of `v_adders` and `e_adders`.

            mdl.cache.refresh()

            # ``getters` that retrieve variable values from DAE
            for var in mdl.cache.v_getters.values():
                self._getters[var.v_code].append(var)

            # ``adders`` that add variable values to the DAE array
            for var in mdl.cache.v_adders.values():
                self._adders[var.v_code].append(var)
            for var in mdl.cache.e_adders.values():
                self._adders[var.e_code].append(var)

            # ``setters`` that force set variable values in the DAE array
            for var in mdl.cache.v_setters.values():
                self._setters[var.v_code].append(var)
            for var in mdl.cache.e_setters.values():
                self._setters[var.e_code].append(var)

            # ``antiwindups`` stores all AntiWindup instances
            for item in mdl.discrete.values():
                if isinstance(item, AntiWindup):
                    self.antiwindups.append(item)

        return

    def store_no_check_init(self, models):
        """
        Store differential variables with ``check_init == False``.
        """
        self.no_check_init = list()
        for mdl in models.values():
            if mdl.n == 0:
                continue

            for var in mdl.states.values():
                if var.check_init is False:
                    self.no_check_init.extend(var.a)

    def link_ext_param(self, model=None):
        """
        Retrieve values for ``ExtParam`` for the given models.
        """
        if model is None:
            models = self.models
        else:
            models = self._to_orddct(model)

        ret = True
        for model in models.values():
            # get external parameters with `link_external` and then calculate the pu coeff
            for instance in model.params_ext.values():
                ext_name = instance.model
                ext_model = self.__dict__[ext_name]

                try:
                    instance.link_external(ext_model)
                except (IndexError, KeyError) as e:
                    logger.error('Error: <%s> cannot retrieve <%s> from <%s> using <%s>:\n  %s',
                                 model.class_name, instance.name, instance.model,
                                 instance.indexer.name, repr(e))
                    ret = False
        return ret

    def calc_pu_coeff(self):
        """
        Perform per unit value conversion.

        This function calculates the per unit conversion factors, stores input
        parameters to `vin`, and perform the conversion.
        """
        # `Sb`, `Vb` and `Zb` are the system base, bus base values
        # `Sn`, `Vn` and `Zn` are the device bases

        Sb = self.config.mva

        for mdl in self.models.values():
            # default Sn to Sb if not provided. Some controllers might not have Sn or Vn.
            if 'Sn' in mdl.__dict__:
                Sn = mdl.Sn.v
            else:
                Sn = Sb

            # If both Vn and Vn1 are not provided, default to Vn = Vb = 1
            # test if is shunt-connected or series-connected to bus, or unconnected to bus
            Vb, Vn = 1, 1
            if 'bus' in mdl.__dict__:
                Vb = self.Bus.get(src='Vn', idx=mdl.bus.v, attr='v')
                Vn = mdl.Vn.v if 'Vn' in mdl.__dict__ else Vb
            elif 'bus1' in mdl.__dict__:
                Vb = self.Bus.get(src='Vn', idx=mdl.bus1.v, attr='v')
                Vn = mdl.Vn1.v if 'Vn1' in mdl.__dict__ else Vb

            Zn = Vn ** 2 / Sn
            Zb = Vb ** 2 / Sb

            # process dc parameter pu conversion
            Vdcb, Vdcn, Idcn = 1, 1, 1
            if 'node' in mdl.__dict__:
                Vdcb = self.Node.get(src='Vdcn', idx=mdl.node.v, attr='v')
                Vdcn = mdl.Vdcn.v if 'Vdcn' in mdl.__dict__ else Vdcb
                Idcn = mdl.Idcn.v if 'Idcn' in mdl.__dict__ else (Sb / Vdcb)
            elif 'node1' in mdl.__dict__:
                Vdcb = self.Node.get(src='Vdcn', idx=mdl.node1.v, attr='v')
                Vdcn = mdl.Vdcn1.v if 'Vdcn1' in mdl.__dict__ else Vdcb
                Idcn = mdl.Idcn.v if 'Idcn' in mdl.__dict__ else (Sb / Vdcb)
            Idcb = Sb / Vdcb
            Rb = Vdcb / Idcb
            Rn = Vdcn / Idcn

            coeffs = {'voltage': Vn / Vb,
                      'power': Sn / Sb,
                      'ipower': Sb / Sn,
                      'current': (Sn / Vn) / (Sb / Vb),
                      'z': Zn / Zb,
                      'y': Zb / Zn,
                      'dc_voltage': Vdcn / Vdcb,
                      'dc_current': Idcn / Idcb,
                      'r': Rn / Rb,
                      'g': Rb / Rn,
                      }

            for prop, coeff in coeffs.items():
                for p in mdl.find_param(prop).values():
                    p.set_pu_coeff(coeff)

            # store coeffs and bases back in models.
            mdl.coeffs = coeffs
            mdl.bases = {'Sn': Sn, 'Sb': Sb, 'Vn': Vn, 'Vb': Vb, 'Zn': Zn, 'Zb': Zb}

    def l_update_var(self, models: OrderedDict, niter=0, err=None):
        """
        Update variable-based limiter discrete states by calling ``l_update_var`` of models.

        This function is must be called before any equation evaluation.
        """
        self.call_models('l_update_var', models,
                         dae_t=self.dae.t, niter=niter, err=err)

    def l_update_eq(self, models: OrderedDict, init=False, niter=0):
        """
        Update equation-dependent limiter discrete components by calling ``l_check_eq`` of models.
        Force set equations after evaluating equations.

        This function is must be called after differential equation updates.
        """
        self.call_models('l_check_eq', models, init=init, niter=niter)

    def s_update_var(self, models: OrderedDict):
        """
        Update variable services by calling ``s_update_var`` of models.

        This function is must be called before any equation evaluation after
        limiter update function `l_update_var`.
        """
        self.call_models('s_update_var', models)

    def s_update_post(self, models: OrderedDict):
        """
        Update variable services by calling ``s_update_post`` of models.

        This function is called at the end of `System.init()`.
        """
        self.call_models('s_update_post', models)

    def fg_to_dae(self):
        """
        Collect equation values into the DAE arrays.

        Additionally, the function resets the differential equations associated with variables pegged by
        anti-windup limiters.
        """
        self._e_to_dae(('f', 'g'))

        # reset mismatches for islanded buses
        self.g_islands()

        # update variable values set by anti-windup limiters
        for item in self.antiwindups:
            if len(item.x_set) > 0:
                for key, val, _ in item.x_set:
                    np.put(self.dae.x, key, val)

    def f_update(self, models: OrderedDict):
        """
        Call the differential equation update method for models in sequence.

        Notes
        -----
        Updated equation values remain in models and have not been collected into DAE at the end of this step.
        """
        try:
            self.call_models('f_update', models)
        except TypeError as e:
            logger.error("f_update failed. Have you run `andes prepare -i` after updating?")
            raise e

    def g_update(self, models: OrderedDict):
        """
        Call the algebraic equation update method for models in sequence.

        Notes
        -----
        Like `f_update`, updated values have not collected into DAE at the end of the step.
        """
        try:
            self.call_models('g_update', models)
        except TypeError as e:
            logger.error("g_update failed. Have you run `andes prepare -i` after updating?")
            raise e

    def g_islands(self):
        """
        Reset algebraic mismatches for islanded buses.
        """
        if self.Bus.n_islanded_buses == 0:
            return

        self.dae.g[self.Bus.islanded_a] = 0.0
        self.dae.g[self.Bus.islanded_v] = 0.0

    def j_update(self, models: OrderedDict, info=None):
        """
        Call the Jacobian update method for models in sequence.

        The procedure is
        - Restore the sparsity pattern with :py:func:`andes.variables.dae.DAE.restore_sparse`
        - For each sparse matrix in (fx, fy, gx, gy), evaluate the Jacobian function calls and add values.

        Notes
        -----
        Updated Jacobians are immediately reflected in the DAE sparse matrices (fx, fy, gx, gy).
        """
        self.call_models('j_update', models)

        self.dae.restore_sparse()
        # collect sparse values into sparse structures
        for j_name in jac_names:
            j_size = self.dae.get_size(j_name)

            for mdl in models.values():
                for rows, cols, vals in mdl.triplets.zip_ijv(j_name):
                    try:
                        if self.config.ipadd:
                            self.dae.__dict__[j_name].ipadd(vals, rows, cols)
                        else:
                            self.dae.__dict__[j_name] += spmatrix(vals, rows, cols, j_size, 'd')
                    except TypeError as e:
                        logger.error("Error adding Jacobian triplets to existing sparsity pattern.")
                        logger.error(f'{mdl.class_name}: j_name {j_name}, row={rows}, col={cols}, val={vals}, '
                                     f'j_size={j_size}')
                        raise e

        self.j_islands()

        if info:
            logger.debug("Jacobian updated at t=%.6f: %s.", self.dae.t, info)
        else:
            logger.debug("Jacobian updated at t=%.6f.", self.dae.t)

    def j_islands(self):
        """
        Set gy diagonals to eps for `a` and `v` variables of islanded buses.
        """
        if self.Bus.n_islanded_buses == 0:
            return

        aidx = self.Bus.islanded_a
        vidx = self.Bus.islanded_v

        if self.config.ipadd:
            self.dae.gy.ipset(self.config.diag_eps, aidx, aidx)
            self.dae.gy.ipset(0.0, aidx, vidx)

            self.dae.gy.ipset(self.config.diag_eps, vidx, vidx)
            self.dae.gy.ipset(0.0, vidx, aidx)
        else:
            avals = [-self.dae.gy[int(idx), int(idx)] + self.config.diag_eps for idx in aidx]
            vvals = [-self.dae.gy[int(idx), int(idx)] + self.config.diag_eps for idx in vidx]

            self.dae.gy += spmatrix(avals, aidx, aidx, self.dae.gy.size, 'd')
            self.dae.gy += spmatrix(vvals, vidx, vidx, self.dae.gy.size, 'd')

    def store_sparse_pattern(self, models: OrderedDict):
        """
        Collect and store the sparsity pattern of Jacobian matrices.

        This is a runtime function specific to cases.

        Notes
        -----
        For `gy` matrix, always make sure the diagonal is reserved.
        It is a safeguard if the modeling user omitted the diagonal
        term in the equations.
        """
        self.call_models('store_sparse_pattern', models)

        # add variable jacobian values
        for jname in jac_names:
            ii, jj, vv = list(), list(), list()

            # for `gy`, reserve memory for the main diagonal
            if jname == 'gy':
                ii.extend(np.arange(self.dae.m))
                jj.extend(np.arange(self.dae.m))
                vv.extend(np.zeros(self.dae.m))

            for mdl in models.values():
                for row, col, val in mdl.triplets.zip_ijv(jname):
                    ii.extend(row)
                    jj.extend(col)
                    vv.extend(np.zeros_like(row))
                for row, col, val in mdl.triplets.zip_ijv(jname + 'c'):
                    # process constant Jacobians separately
                    ii.extend(row)
                    jj.extend(col)
                    vv.extend(val * np.ones_like(row))

            if len(ii) > 0:
                ii = np.array(ii, dtype=int)
                jj = np.array(jj, dtype=int)
                vv = np.array(vv, dtype=float)

            self.dae.store_sparse_ijv(jname, ii, jj, vv)
            self.dae.build_pattern(jname)

    def vars_to_dae(self, model):
        """
        Copy variables values from models to `System.dae`.

        This function clears `DAE.x` and `DAE.y` and collects values from models.
        """
        self._v_to_dae('x', model)
        self._v_to_dae('y', model)

    def vars_to_models(self):
        """
        Copy variable values from `System.dae` to models.
        """

        for var in self._getters['y']:
            if var.n > 0:
                var.v[:] = self.dae.y[var.a]

        for var in self._getters['x']:
            if var.n > 0:
                var.v[:] = self.dae.x[var.a]

    def connectivity(self, info=True):
        """
        Perform connectivity check for system.

        Parameters
        ----------
        info : bool
            True to log connectivity summary.
        """
        logger.debug("Entering connectivity check.")

        self.Bus.n_islanded_buses = 0
        self.Bus.islanded_buses = list()
        self.Bus.island_sets = list()
        self.Bus.nosw_island = list()
        self.Bus.msw_island = list()
        self.Bus.islands = list()

        n = self.Bus.n

        # collect from-bus and to-bus indices
        fr, to, u = list(), list(), list()

        # TODO: generalize it to all serial devices
        # collect from Line
        fr.extend(self.Line.a1.a.tolist())
        to.extend(self.Line.a2.a.tolist())
        u.extend(self.Line.u.v.tolist())

        # collect from Fortescue
        fr.extend(self.Fortescue.a.a.tolist())
        to.extend(self.Fortescue.aa.a.tolist())
        u.extend(self.Fortescue.u.v.tolist())

        fr.extend(self.Fortescue.a.a.tolist())
        to.extend(self.Fortescue.ab.a.tolist())
        u.extend(self.Fortescue.u.v.tolist())

        fr.extend(self.Fortescue.a.a.tolist())
        to.extend(self.Fortescue.ac.a.tolist())
        u.extend(self.Fortescue.u.v.tolist())

        os = [0] * len(u)

        # find islanded buses
        diag = list(matrix(spmatrix(u, to, os, (n, 1), 'd') +
                           spmatrix(u, fr, os, (n, 1), 'd')))

        nib = self.Bus.n_islanded_buses = diag.count(0)
        for idx in range(n):
            if diag[idx] == 0:
                self.Bus.islanded_buses.append(idx)

        # store `a` and `v` indices for zeroing out residuals
        self.Bus.islanded_a = np.array(self.Bus.islanded_buses)
        self.Bus.islanded_v = self.Bus.n + self.Bus.islanded_a

        # find islanded areas - Goderya's algorithm
        temp = spmatrix(list(u) * 4,
                        fr + to + fr + to,
                        to + fr + fr + to,
                        (n, n),
                        'd')

        cons = temp[0, :]
        nelm = len(cons.J)
        conn = spmatrix([], [], [], (1, n), 'd')
        enum = idx = islands = 0

        while True:
            while True:
                cons = cons * temp
                cons = sparse(cons)  # remove zero values
                new_nelm = len(cons.J)
                if new_nelm == nelm:
                    break
                nelm = new_nelm

            # started with an islanded bus
            if len(conn.J) == 0:
                enum += 1
            # all buses are interconnected
            elif len(cons.J) == n:
                break

            self.Bus.island_sets.append(list(cons.J))
            conn += cons
            islands += 1
            nconn = len(conn.J)
            if nconn >= (n - nib):
                self.Bus.island_sets = [i for i in self.Bus.island_sets if len(i) > 0]
                break

            for element in conn.J[idx:]:
                if not diag[idx]:
                    enum += 1  # skip islanded buses
                if element <= enum:
                    idx += 1
                    enum += 1
                else:
                    break

            cons = temp[enum, :]

        # --- check if all areas have a slack generator ---
        if len(self.Bus.island_sets) > 0:
            for idx, island in enumerate(self.Bus.island_sets):
                nosw = 1
                slack_bus_uid = self.Bus.idx2uid(self.Slack.bus.v)
                slack_u = self.Slack.u.v
                for u, item in zip(slack_u, slack_bus_uid):
                    if (u == 1) and (item in island):
                        nosw -= 1
                if nosw == 1:
                    self.Bus.nosw_island.append(idx)
                elif nosw < 0:
                    self.Bus.msw_island.append(idx)

        # --- Post processing ---
        # 1. extend islanded buses, each in a list
        if len(self.Bus.islanded_buses) > 0:
            self.Bus.islands.extend([[item] for item in self.Bus.islanded_buses])

        if len(self.Bus.island_sets) == 0:
            self.Bus.islands.append(list(range(n)))
        else:
            self.Bus.islands.extend(self.Bus.island_sets)

        # 2. find generators in the largest island
        if self.TDS.config.criteria and self.TDS.initialized:
            lg_island = None
            for item in self.Bus.islands:
                if lg_island is None:
                    lg_island = item
                    continue
                if len(item) > len(lg_island):
                    lg_island = item

            lg_bus_idx = [self.Bus.idx.v[ii] for ii in lg_island]
            self.SynGen.store_idx_island(lg_bus_idx)

        if info is True:
            self.summary()

    def to_ipysheet(self, model: str, vin: bool = False):
        """
        Return an ipysheet object for editing in Jupyter Notebook.
        """

        from ipysheet import from_dataframe

        return from_dataframe(self.models[model].as_df(vin=vin))

    def from_ipysheet(self, model: str, sheet, vin: bool = False):
        """
        Set an ipysheet object back to model.
        """

        from ipysheet import to_dataframe

        df = to_dataframe(sheet)
        self.models[model].update_from_df(df, vin=vin)

    def summary(self):
        """
        Print out system summary.
        """

        island_sets = self.Bus.island_sets
        nosw_island = self.Bus.nosw_island
        msw_island = self.Bus.msw_island
        n_islanded_buses = self.Bus.n_islanded_buses

        logger.info("-> System connectivity check results:")
        if n_islanded_buses == 0:
            logger.info("  No islanded bus detected.")
        else:
            logger.info("  %d islanded bus detected.", n_islanded_buses)
            logger.debug("  Islanded Bus indices (0-based): %s", self.Bus.islanded_buses)

        if len(island_sets) == 0:
            logger.info("  No island detected.")
        elif len(island_sets) == 1:
            logger.info("  System is interconnected.")
            logger.debug("  Bus indices in interconnected system (0-based): %s", island_sets)
        else:
            logger.info("  System contains %d island(s).", len(island_sets))
            logger.debug("  Bus indices in islanded areas (0-based): %s", island_sets)

        if len(nosw_island) > 0:
            logger.warning('  Slack generator is not defined/enabled for %d island(s).',
                           len(nosw_island))
            logger.debug("  Bus indices in no-Slack areas (0-based): %s",
                         [island_sets[item] for item in nosw_island])

        if len(msw_island) > 0:
            logger.warning('  Multiple slack generators are defined/enabled for %d island(s).',
                           len(msw_island))
            logger.debug("  Bus indices in multiple-Slack areas (0-based): %s",
                         [island_sets[item] for item in msw_island])

        if len(self.Bus.nosw_island) == 0 and len(self.Bus.msw_island) == 0:
            logger.info('  Each island has a slack bus correctly defined and enabled.')

    def _v_to_dae(self, v_code, model):
        """
        Helper function for collecting variable values into ``dae``
        structures `x` and `y`.

        This function must be called with ``dae.x`` and ``dae.y``
        both being zeros.
        Otherwise, adders will be summed again, causing an error.

        Parameters
        ----------
        v_code : 'x' or 'y'
            Variable type name
        """
        if model.n == 0:
            return
        if model.flags.initialized is False:
            return

        for var in model.cache.v_adders.values():
            if var.v_code != v_code:
                continue
            np.add.at(self.dae.__dict__[v_code], var.a, var.v)

        for var in self._setters[v_code]:
            if var.owner.flags.initialized is False:
                continue
            if var.n > 0:
                np.put(self.dae.__dict__[v_code], var.a, var.v)

    def _e_to_dae(self, eq_name: Union[str, Tuple] = ('f', 'g')):
        """
        Helper function for collecting equation values into `System.dae.f` and `System.dae.g`.

        Parameters
        ----------
        eq_name : 'x' or 'y' or tuple
            Equation type name
        """
        if isinstance(eq_name, str):
            eq_name = [eq_name]

        for name in eq_name:
            for var in self._adders[name]:
                np.add.at(self.dae.__dict__[name], var.a, var.e)
            for var in self._setters[name]:
                np.put(self.dae.__dict__[name], var.a, var.e)

    def get_z(self, models: OrderedDict):
        """
        Get all discrete status flags in a numpy array.
        Values are written to ``dae.z`` in place.

        Returns
        -------
        numpy.array
        """
        if self.TDS.config.store_z != 1:
            return None

        if len(self.dae.z) != self.dae.o:
            self.dae.z = np.zeros(self.dae.o, dtype=float)

        ii = 0
        for mdl in models.values():
            if mdl.n == 0 or len(mdl._input_z) == 0:
                continue
            for zz in mdl._input_z.values():
                self.dae.z[ii:ii + mdl.n] = zz
                ii += mdl.n

        return self.dae.z

    def find_models(self, flag: Optional[Union[str, Tuple]], skip_zero: bool = True):
        """
        Find models with at least one of the flags as True.

        Warnings
        --------
        Checking the number of devices has been centralized into this function.
        ``models`` passed to most System calls must be retrieved from here.

        Parameters
        ----------
        flag : list, str
            Flags to find

        skip_zero : bool
            Skip models with zero devices

        Returns
        -------
        OrderedDict
            model name : model instance

        """
        if isinstance(flag, str):
            flag = [flag]

        out = OrderedDict()
        for name, mdl in self.models.items():

            if skip_zero is True:
                if (mdl.n == 0) or (mdl.in_use is False):
                    continue

            for f in flag:
                if mdl.flags.__dict__[f] is True:
                    out[name] = mdl
                    break
        return out

    def _store_tf(self, models):
        """
        Store the inverse time constant associated with equations.
        """
        for mdl in models.values():
            for var in mdl.cache.states_and_ext.values():
                if var.t_const is not None:
                    np.put(self.dae.Tf, var.a, var.t_const.v)

    def call_models(self, method: str, models: OrderedDict, *args, **kwargs):
        """
        Call methods on the given models.

        Parameters
        ----------
        method : str
            Name of the model method to be called
        models : OrderedDict, list, str
            Models on which the method will be called
        args
            Positional arguments to be passed to the model method
        kwargs
            Keyword arguments to be passed to the model method

        Returns
        -------
        The return value of the models in an OrderedDict

        """
        ret = OrderedDict()
        for name, mdl in models.items():
            ret[name] = getattr(mdl, method)(*args, **kwargs)

            if self.config.save_stats:
                if method not in self.call_stats[name]:
                    self.call_stats[name][method] = 1
                else:
                    self.call_stats[name][method] += 1

        return ret

    def _check_group_common(self):
        """
        Check if all group common variables and parameters are met.

        This function is called at the end of code generation by `prepare`.

        Raises
        ------
        KeyError if any parameter or value is not provided
        """
        for group in self.groups.values():
            for item in group.common_params:
                for model in group.models.values():
                    # the below includes all of BaseParam (NumParam, DataParam and ExtParam)
                    if item not in model.__dict__:
                        if item in model.group_param_exception:
                            continue
                        raise KeyError(f'Group <{group.class_name}> common param <{item}> does not exist '
                                       f'in model <{model.class_name}>')
            for item in group.common_vars:
                for model in group.models.values():
                    if item not in model.cache.all_vars:
                        if item in model.group_var_exception:
                            continue
                        raise KeyError(f'Group <{group.class_name}> common var <{item}> does not exist '
                                       f'in model <{model.class_name}>')

    def collect_ref(self):
        """
        Collect indices into `BackRef` for all models.
        """
        models_and_groups = list(self.models.values()) + list(self.groups.values())

        # create an empty list of lists for all `BackRef` instances
        for model in models_and_groups:
            for ref in model.services_ref.values():
                ref.v = [list() for _ in range(model.n)]

        # `model` is the model who stores `IdxParam`s to other models
        # `BackRef` is declared at other models specified by the `model` parameter
        # of `IdxParam`s.

        for model in models_and_groups:
            if model.n == 0:
                continue

            # skip: a group is not allowed to link to other groups
            if not hasattr(model, "idx_params"):
                continue

            for idxp in model.idx_params.values():
                if (idxp.model not in self.models) and (idxp.model not in self.groups):
                    continue
                dest = self.__dict__[idxp.model]

                if dest.n == 0:
                    continue

                for name in (model.class_name, model.group):
                    # `BackRef` not requested by the linked models or groups
                    if name not in dest.services_ref:
                        continue

                    for model_idx, dest_idx in zip(model.idx.v, idxp.v):
                        if dest_idx not in dest.uid:
                            continue

                        dest.set_backref(name,
                                         from_idx=model_idx,
                                         to_idx=dest_idx)

            # set model ``in_use`` flag
            if isinstance(model, Model):
                model.set_in_use()

    def import_routines(self):
        """
        Import routines as defined in ``routines/__init__.py``.

        Routines will be stored as instances with the name as class names.
        All routines will be stored to dictionary ``System.routines``.

        Examples
        --------
        ``System.PFlow`` is the power flow routine instance, and ``System.TDS`` and ``System.EIG`` are
        time-domain analysis and eigenvalue analysis routines, respectively.
        """
        for file, cls_list in all_routines.items():
            for cls_name in cls_list:
                file = importlib.import_module('andes.routines.' + file)
                the_class = getattr(file, cls_name)
                attr_name = cls_name
                self.__dict__[attr_name] = the_class(system=self, config=self._config_object)
                self.routines[attr_name] = self.__dict__[attr_name]
                self.routines[attr_name].config.check()

    def store_switch_times(self, models, eps=1e-4):
        """
        Store event switching time in a sorted Numpy array in ``System.switch_times``
        and an OrderedDict ``System.switch_dict``.

        ``System.switch_dict`` has keys as event times and values as the OrderedDict
        of model names and instances associated with the event.

        Parameters
        ----------
        models : OrderedDict
            model name : model instance
        eps : float
            The small time step size to use immediately before
            and after the event

        Returns
        -------
        array-like
            self.switch_times
        """
        out = np.array([], dtype=float)

        if self.options.get('flat') is True:
            return out

        names = []
        for instance in models.values():
            times = np.array(instance.get_times()).ravel()
            out = np.append(out, times)
            out = np.append(out, times - eps)
            out = np.append(out, times + eps)
            names.extend([instance.class_name] * (3 * len(times)))

        # sort
        sort_idx = np.argsort(out).astype(int)
        out = out[sort_idx]
        names = [names[i] for i in sort_idx]

        # select t > current time
        ltzero_idx = np.where(out >= self.dae.t)[0]
        out = out[ltzero_idx]
        names = [names[i] for i in ltzero_idx]

        # make into an OrderedDict with unique keys and model names combined
        for i, j in zip(out, names):
            if i not in self.switch_dict:
                self.switch_dict[i] = {j: self.models[j]}
            else:
                self.switch_dict[i].update({j: self.models[j]})

        self.switch_times = np.array(list(self.switch_dict.keys()))

        # self.switch_times = out
        self.n_switches = len(self.switch_times)
        return self.switch_times

    def switch_action(self, models: OrderedDict):
        """
        Invoke the actions associated with switch times.

        This function will not be called if ``flat=True`` is passed to system.
        """
        for instance in models.values():
            instance.switch_action(self.dae.t)

        # TODO: generalize below for any models with timeseries data.
        self.TimeSeries.apply_exact(self.dae.t)

    def _p_restore(self):
        """
        Restore parameters stored in `pin`.
        """
        for model in self.models.values():
            for param in model.num_params.values():
                param.restore()

    def e_clear(self, models: OrderedDict):
        """
        Clear equation arrays in DAE and model variables.

        This step must be called before calling `f_update` or `g_update` to flush existing values.
        """
        self.dae.clear_fg()
        self.call_models('e_clear', models)

    def remove_pycapsule(self):
        """
        Remove PyCapsule objects in solvers.
        """
        for r in self.routines.values():
            r.solver.clear()

    def _list2array(self):
        """
        Helper function to call models' ``list2array`` method, which usually
        performs memory preallocation.
        """
        self.call_models('list2array', self.models)

    def set_config(self, config=None):
        """
        Set configuration for the System object.

        Config for models are routines are passed directly to their
        constructors.
        """
        if config is not None:
            # set config for system
            if self.__class__.__name__ in config:
                self.config.add(config[self.__class__.__name__])
                logger.debug("Config: set for System")

    def collect_config(self):
        """
        Collect config data from models.

        Returns
        -------
        dict
            a dict containing the config from devices; class names are keys and
            configs in a dict are values.
        """
        config_dict = configparser.ConfigParser()
        config_dict[self.__class__.__name__] = self.config.as_dict()

        all_with_config = OrderedDict(list(self.routines.items()) +
                                      list(self.models.items()))

        for name, instance in all_with_config.items():
            cfg = instance.config.as_dict()
            if len(cfg) > 0:
                config_dict[name] = cfg
        return config_dict

    def save_config(self, file_path=None, overwrite=False):
        """
        Save all system, model, and routine configurations to an rc-formatted
        file.

        Parameters
        ----------
        file_path : str, optional
            path to the configuration file default to `~/andes/andes.rc`.
        overwrite : bool, optional
            If file exists, True to overwrite without confirmation. Otherwise
            prompt for confirmation.

        Warnings
        --------
        Saved config is loaded back and populated *at system instance creation
        time*. Configs from the config file takes precedence over default config
        values.
        """
        if file_path is None:
            andes_path = os.path.join(os.path.expanduser('~'), '.andes')
            os.makedirs(andes_path, exist_ok=True)
            file_path = os.path.join(andes_path, 'andes.rc')

        elif os.path.isfile(file_path):
            if not confirm_overwrite(file_path, overwrite=overwrite):
                return

        conf = self.collect_config()
        with open(file_path, 'w') as f:
            conf.write(f)

        logger.info('Config written to "%s"', file_path)
        return file_path

    def supported_models(self, export='plain'):
        """
        Return the support group names and model names in a table.

        Returns
        -------
        str
            A table-formatted string for the groups and models
        """

        def rst_ref(name, export):
            """
            Refer to the model in restructuredText mode so that
            it renders as a hyperlink.
            """

            if export == 'rest':
                return ":ref:`" + name + '`'
            else:
                return name

        pairs = list()
        for g in self.groups:
            models = list()
            for m in self.groups[g].models:
                models.append(rst_ref(m, export))
            if len(models) > 0:
                pairs.append((rst_ref(g, export), ', '.join(models)))

        tab = Tab(title='Supported Groups and Models',
                  header=['Group', 'Models'],
                  data=pairs,
                  export=export,
                  )

        return tab.draw()

    def as_dict(self, vin=False, skip_empty=True):
        """
        Return system data as a dict where the keys are model names and values
        are dicts. Each dict has parameter names as keys and corresponding data
        in an array as values.

        Returns
        -------
        OrderedDict

        """
        out = OrderedDict()

        for name, instance in self.models.items():
            if skip_empty and instance.n == 0:
                continue
            out[name] = instance.as_dict(vin=vin)

        return out

    def set_output_subidx(self, models):
        """
        Process :py:class:`andes.models.misc.Output` data and store the
        sub-indices into ``dae.xy``.

        Parameters
        ----------
        models : OrderedDict
            Models currently in use for the routine
        """

        export_vars = dict(x=list(), y=list())  # indices of export x and y

        for model, var, dev in zip(self.Output.model.v,
                                   self.Output.varname.v,
                                   self.Output.dev.v):

            # check validity of model name
            if model not in models:
                logger.info("Output model <%s> invalid or contains no device. Skipped.",
                            model)
                continue
            mdl_instance = models[model]
            mdl_all_vars = mdl_instance.cache.all_vars

            # check validity of var name
            if var is not None and (var not in mdl_all_vars):
                logger.info("Output model <%s> contains no variable <%s>. Skipped.",
                            model, var)
                continue

            # check validity of dev idx
            if (dev is not None) and (dev not in mdl_instance.idx.v):
                logger.info("Output model <%s> contains no device <%s>. Skipped.",
                            model, dev)
                continue

            # TODO: dev-based indexing is not fully supported
            # for multi-index variables, such as those in COI.

            if var is None:
                for item in mdl_all_vars.values():
                    if dev is None:
                        export_vars[item.v_code].extend(item.a)
                    else:
                        uid = mdl_instance.idx2uid(dev)
                        export_vars[item.v_code].append(item.a[uid])
            else:  # with variable name
                item = mdl_all_vars[var]
                if dev is None:
                    export_vars[item.v_code].extend(item.a)
                else:  # with exact index
                    uid = mdl_instance.idx2uid(dev)
                    export_vars[item.v_code].append(item.a[uid])

        self.Output.xidx = sorted(np.unique(export_vars['x']))
        self.Output.yidx = sorted(np.unique(export_vars['y']))


# --------------- Helper Functions ---------------

def _config_numpy(seed='None', divide='warn', invalid='warn'):
    """
    Configure NumPy based on Config.
    """

    # set up numpy random seed
    if isinstance(seed, int):
        np.random.seed(seed)
        logger.debug("Random seed set to <%d>.", seed)

    # set levels
    np.seterr(divide=divide,
              invalid=invalid,
              )


def load_config_rc(conf_path=None):
    """
    Load config from an rc-formatted file.

    Parameters
    ----------
    conf_path : None or str
        Path to the config file. If is `None`, the function body will not
        run.

    Returns
    -------
    configparse.ConfigParser
    """
    if conf_path is None:
        return

    conf = configparser.ConfigParser()
    conf.read(conf_path)
    logger.info('> Loaded config from file "%s"', conf_path)
    return conf


def fix_view_arrays(system):
    """
    Point NumPy arrays without OWNDATA (termed "view arrays" here) to the source
    array.

    This function properly sets ``v`` and ``e`` arrays of internal variables as
    views of the corresponding DAE arrays.

    Inputs will be refreshed for each model.

    Parameters
    ----------
    system : andes.system.System
        System object to be fixed
    """

    system.set_var_arrays(system.models)

    for model in system.models.values():
        model.get_inputs(refresh=True)

    return True


def _append_model_name(model_name, idx):
    """
    Helper function for appending ``idx`` to model names.
    Removes duplicate model name strings.
    """

    out = ''
    if isinstance(idx, str) and (model_name in idx):
        out = idx
    else:
        out = f'{model_name} {idx}'

    # replaces `_` with space for LaTeX to continue
    out = out.replace('_', ' ')
    return out


def _set_xy_name(mdl, vars_dict, dests):
    """
    Helper function for setting algebraic and state variable names.
    """

    mdl_name = mdl.class_name
    idx = mdl.idx
    for name, item in vars_dict.items():
        for idx_item, addr in zip(idx.v, item.a):
            dests[0][addr] = f'{name} {_append_model_name(mdl_name, idx_item)}'
            dests[1][addr] = rf'${item.tex_name}$ {_append_model_name(mdl_name, idx_item)}'


def _set_hi_name(mdl, vars_dict, dests):
    """
    Helper function for setting names of external equations.
    """

    mdl_name = mdl.class_name
    idx = mdl.idx
    for item in vars_dict.values():
        if len(item.r) != len(idx.v):
            idxall = item.indexer.v
        else:
            idxall = idx.v

        for idx_item, addr in zip(idxall, item.r):
            dests[0][addr] = f'{item.ename} {_append_model_name(mdl_name, idx_item)}'
            dests[1][addr] = rf'${item.tex_ename}$ {_append_model_name(mdl_name, idx_item)}'


def _set_z_name(mdl, dae, dests):
    """
    Helper function for addng and setting discrete flag names.
    """

    for item in mdl.discrete.values():
        if mdl.flags.initialized:
            continue
        mdl_name = mdl.class_name

        for name, tex_name in zip(item.get_names(), item.get_tex_names()):
            for idx_item in mdl.idx.v:
                dests[0].append(f'{name} {_append_model_name(mdl_name, idx_item)}')
                dests[1].append(rf'${item.tex_name}$ {_append_model_name(mdl_name, idx_item)}')
                dae.o += 1


def example(setup=True, no_output=True, **kwargs):
    """
    Return an :py:class:`andes.system.System` object for the
    ``ieee14_linetrip.xlsx`` as an example.

    This function is useful when a user wants to quickly get a
    System object for testing.

    Returns
    -------
    System
        An example :py:class:`andes.system.System` object.
    """

    return andes.load(andes.get_case("ieee14/ieee14_linetrip.xlsx"),
                      setup=setup, no_output=no_output, **kwargs)<|MERGE_RESOLUTION|>--- conflicted
+++ resolved
@@ -41,86 +41,6 @@
 
     def __init__(self):
         self.pflow = OrderedDict()
-<<<<<<< HEAD
-
-        # if a model needs to be initialized before TDS, set `flags.tds = True`
-        self.tds = OrderedDict()
-        self.pflow_tds = OrderedDict()
-
-
-class ModelManager:
-    """
-    Class for loading available models.
-    """
-
-    def __init__(self) -> None:
-        self.groups: OrderedDict = OrderedDict()
-        self.models: OrderedDict = OrderedDict()
-
-        # alias: model instance
-        self.model_aliases = OrderedDict()
-
-        self.import_groups()
-        self.import_models()
-
-    def import_groups(self):
-        """
-        Import all groups classes as defined in ``models/group.py``.
-
-        Groups will be stored as instances with the name as class names. All
-        groups will be stored to dictionary ``self.groups``.
-        """
-        module = importlib.import_module('andes.models.group')
-
-        for m in inspect.getmembers(module, inspect.isclass):
-
-            name, cls = m
-            if name == 'GroupBase':
-                continue
-
-            elif not issubclass(cls, GroupBase):
-                # skip other imported classes such as `OrderedDict`
-                continue
-
-            self.__dict__[name] = cls()
-            self.groups[name] = self.__dict__[name]
-
-    def import_models(self):
-        """
-        Import and instantiate models as System member attributes.
-
-        Models defined in ``models/__init__.py`` will be instantiated
-        `sequentially` as attributes with the same name as the class name. In
-        addition, all models will be stored in dictionary ``System.models`` with
-        model names as keys and the corresponding instances as values.
-
-        Examples
-        --------
-        ``self.Bus`` stores the ``Bus`` object, and ``self.GENCLS`` stores the
-        classical generator object,
-
-        ``self.models['Bus']`` and ``self.Bus`` are the same object.
-        """
-
-        for fname, cls_list in file_classes:
-            for model_name in cls_list:
-                the_module = importlib.import_module('andes.models.' + fname)
-                the_class = getattr(the_module, model_name)
-
-                # TODO: `system=self` below prevents multiprocessing of codegen
-                self.__dict__[model_name] = the_class(system=self, config=None)  # TODO: config
-
-                self.models[model_name] = self.__dict__[model_name]
-                self.models[model_name].config.check()
-
-                # link to the group
-                group_name = self.__dict__[model_name].group
-                self.__dict__[group_name].add_model(model_name, self.__dict__[model_name])
-
-        for key, val in andes.models.model_aliases.items():
-            self.model_aliases[key] = self.models[val]
-            self.__dict__[key] = self.models[val]
-=======
         self.tds = OrderedDict()  # if a model needs to be initialized before TDS, set `flags.tds = True`
         self.pflow_tds = OrderedDict()
 
@@ -183,7 +103,80 @@
 
     config_system.check()
     return config_system
->>>>>>> 39a4026c
+
+
+class ModelManager:
+    """
+    Class for loading available models.
+    """
+
+    def __init__(self) -> None:
+        self.groups: OrderedDict = OrderedDict()
+        self.models: OrderedDict = OrderedDict()
+
+        # alias: model instance
+        self.model_aliases = OrderedDict()
+
+        self.import_groups()
+        self.import_models()
+
+    def import_groups(self):
+        """
+        Import all groups classes as defined in ``models/group.py``.
+
+        Groups will be stored as instances with the name as class names. All
+        groups will be stored to dictionary ``self.groups``.
+        """
+        module = importlib.import_module('andes.models.group')
+
+        for m in inspect.getmembers(module, inspect.isclass):
+
+            name, cls = m
+            if name == 'GroupBase':
+                continue
+
+            elif not issubclass(cls, GroupBase):
+                # skip other imported classes such as `OrderedDict`
+                continue
+
+            self.__dict__[name] = cls()
+            self.groups[name] = self.__dict__[name]
+
+    def import_models(self):
+        """
+        Import and instantiate models as System member attributes.
+
+        Models defined in ``models/__init__.py`` will be instantiated
+        `sequentially` as attributes with the same name as the class name. In
+        addition, all models will be stored in dictionary ``System.models`` with
+        model names as keys and the corresponding instances as values.
+
+        Examples
+        --------
+        ``self.Bus`` stores the ``Bus`` object, and ``self.GENCLS`` stores the
+        classical generator object,
+
+        ``self.models['Bus']`` and ``self.Bus`` are the same object.
+        """
+
+        for fname, cls_list in file_classes:
+            for model_name in cls_list:
+                the_module = importlib.import_module('andes.models.' + fname)
+                the_class = getattr(the_module, model_name)
+
+                # TODO: `system=self` below prevents multiprocessing of codegen
+                self.__dict__[model_name] = the_class(system=self, config=None)  # TODO: config
+
+                self.models[model_name] = self.__dict__[model_name]
+                self.models[model_name].config.check()
+
+                # link to the group
+                group_name = self.__dict__[model_name].group
+                self.__dict__[group_name].add_model(model_name, self.__dict__[model_name])
+
+        for key, val in andes.models.model_aliases.items():
+            self.model_aliases[key] = self.models[val]
+            self.__dict__[key] = self.models[val]
 
 
 class System:
@@ -243,7 +236,6 @@
             self.options.update(options)
         if kwargs:
             self.options.update(kwargs)
-<<<<<<< HEAD
         self.models = OrderedDict()          # model names and instances
         self.groups = OrderedDict()          # group names and instances
         self.routines = OrderedDict()        # routine names and instances
@@ -251,18 +243,6 @@
         self.switch_dict = OrderedDict()     # time: OrderedDict of associated models
         self.n_switches = 0                  # number of elements in `self.switch_times`
         self.exit_code = 0                   # command-line exit code, 0 - normal, others - error.
-=======
-        self.calls = OrderedDict()  # a dictionary with model names (keys) and their ``calls`` instance
-        self.models = OrderedDict()  # model names and instances
-        self.model_aliases = OrderedDict()  # alias: model instance
-        self.groups = OrderedDict()  # group names and instances
-        self.routines = OrderedDict()  # routine names and instances
-        self.switch_times = np.array([])  # an array of ordered event switching times
-        self.switch_dict = OrderedDict()  # time: OrderedDict of associated models
-        self.with_calls = False  # if generated function calls have been loaded
-        self.n_switches = 0  # number of elements in `self.switch_times`
-        self.exit_code = 0  # command-line exit code, 0 - normal, others - error.
->>>>>>> 39a4026c
 
         # get and load default config file
         self._config_path = get_config_path()
@@ -366,172 +346,6 @@
         self._adders = dict(f=list(), g=list(), x=list(), y=list())
         self._setters = dict(f=list(), g=list(), x=list(), y=list())
 
-<<<<<<< HEAD
-=======
-    def prepare(self, quick=False, incremental=False, models=None, nomp=False, ncpu=NCPUS_PHYSICAL):
-        """
-        Generate numerical functions from symbolically defined models.
-
-        All procedures in this function must be independent of test case.
-
-        Parameters
-        ----------
-        quick : bool, optional
-            True to skip pretty-print generation to reduce code generation time.
-        incremental : bool, optional
-            True to generate only for modified models, incrementally.
-        models : list, OrderedDict, None
-            List or OrderedList of models to prepare
-        nomp : bool
-            True to disable multiprocessing
-
-        Notes
-        -----
-        Option ``incremental`` compares the md5 checksum of all var and
-        service strings, and only regenerate for updated models.
-
-        Examples
-        --------
-        If one needs to print out LaTeX-formatted equations in a Jupyter Notebook, one need to generate such
-        equations with ::
-
-            import andes
-            sys = andes.prepare()
-
-        Alternatively, one can explicitly create a System and generate the code ::
-
-            import andes
-            sys = andes.System()
-            sys.prepare()
-
-        Warnings
-        --------
-        Generated lambda functions will be serialized to file, but pretty prints (SymPy objects) can only exist in
-        the System instance on which prepare is called.
-        """
-        if incremental is True:
-            mode_text = 'rapid incremental mode'
-        elif quick is True:
-            mode_text = 'quick mode'
-        else:
-            mode_text = 'full mode'
-
-        logger.info('Numerical code generation (%s) started...', mode_text)
-
-        t0, _ = elapsed()
-
-        # consistency check for group parameters and variables
-        self._check_group_common()
-
-        # get `pycode` folder path without automatic creation
-        pycode_path = get_pycode_path(self.options.get("pycode_path"), mkdir=False)
-
-        # determine which models to prepare based on mode and `models` list.
-        if incremental and models is None:
-            if not self.with_calls:
-                self._load_calls()
-            models = self._find_stale_models()
-        elif not incremental and models is None:
-            models = self.models
-        else:
-            models = self._get_models(models)
-
-        total = len(models)
-        width = len(str(total))
-
-        if nomp is False:
-            print(f"Generating code for {total} models on {ncpu} processes.")
-            self._mp_prepare(models, quick, pycode_path, ncpu=ncpu)
-
-        else:
-            for idx, (name, model) in enumerate(models.items()):
-                print(f"\r\x1b[K Generating code for {name} ({idx + 1:>{width}}/{total:>{width}}).",
-                      end='\r', flush=True)
-                model.prepare(quick=quick, pycode_path=pycode_path)
-
-        if len(models) > 0:
-            self._finalize_pycode(pycode_path)
-            self._store_calls(models)
-
-        _, s = elapsed(t0)
-        logger.info('Generated numerical code for %d models in %s.', len(models), s)
-
-    def _mp_prepare(self, models, quick, pycode_path, ncpu):
-        """
-        Wrapper for multiprocessed code generation.
-
-        Parameters
-        ----------
-        models : OrderedDict
-            model name : model instance pairs
-        quick : bool
-            True to skip LaTeX string generation
-        pycode_path : str
-            Path to store `pycode` folder
-        ncpu : int
-            Number of processors to use
-        """
-
-        # create empty models without dependency
-        if len(models) == 0:
-            return
-
-        model_names = list(models.keys())
-        model_list = list()
-
-        for fname, cls_list in file_classes:
-            for model_name in cls_list:
-                if model_name not in model_names:
-                    continue
-                the_module = importlib.import_module('andes.models.' + fname)
-                the_class = getattr(the_module, model_name)
-                model_list.append(the_class(system=None, config=self._config_object))
-
-        yapf_pycode = self.config.yapf_pycode
-
-        def _prep_model(model: Model, ):
-            """
-            Wrapper function to call prepare on a model.
-            """
-            model.prepare(quick=quick,
-                          pycode_path=pycode_path,
-                          yapf_pycode=yapf_pycode
-                          )
-
-        Pool(ncpu).map(_prep_model, model_list)
-
-    def _finalize_pycode(self, pycode_path):
-        """
-        Helper function for finalizing pycode generation by
-        writing ``__init__.py`` and reloading ``pycode`` package.
-        """
-
-        init_path = os.path.join(pycode_path, '__init__.py')
-        with open(init_path, 'w') as f:
-            f.write(f"__version__ = '{andes.__version__}'\n\n")
-
-            for name in self.models.keys():
-                f.write(f"from . import {name:20s}  # NOQA\n")
-            f.write('\n')
-
-        logger.info('Saved generated pycode to "%s"', pycode_path)
-
-        # RELOAD REQUIRED as the generated Jacobian arguments may be in a different order
-        self._load_calls()
-
-    def _find_stale_models(self):
-        """
-        Find models whose ModelCall are stale using md5 checksum.
-        """
-        out = OrderedDict()
-        for model in self.models.values():
-            calls_md5 = getattr(model.calls, 'md5', None)
-            if calls_md5 != model.get_md5():
-                out[model.class_name] = model
-
-        return out
-
->>>>>>> 39a4026c
     def _to_orddct(self, model_list):
         """
         Helper function to convert a list of model names to OrderedDict with
