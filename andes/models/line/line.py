"""
AC transmission line and two-winding transformer line.
"""

import numpy as np

from andes.core import (ModelData, IdxParam, NumParam, DataParam,
<<<<<<< HEAD
                        Model, ExtAlgeb, ConstService, Algeb, ExtParam, State)
=======
                        Model, ExtAlgeb, ConstService)
from andes.shared import spmatrix
>>>>>>> 7cc8daf7


class LineData(ModelData):
    """
    Data for Line.
    """

    def __init__(self):
        super().__init__()

        self.bus1 = IdxParam(model='Bus', info="idx of from bus")
        self.bus2 = IdxParam(model='Bus', info="idx of to bus")

        self.Sn = NumParam(default=100.0,
                           info="Power rating",
                           non_zero=True,
                           tex_name=r'S_n',
                           unit='MW',
                           )
        self.fn = NumParam(default=60.0,
                           info="rated frequency",
                           tex_name='f',
                           unit='Hz',
                           )
        self.Vn1 = NumParam(default=110.0,
                            info="AC voltage rating",
                            non_zero=True,
                            tex_name=r'V_{n1}',
                            unit='kV',
                            )
        self.Vn2 = NumParam(default=110.0,
                            info="rated voltage of bus2",
                            non_zero=True,
                            tex_name=r'V_{n2}',
                            unit='kV',
                            )

        self.r = NumParam(default=1e-8,
                          info="line resistance",
                          tex_name='r',
                          z=True,
                          unit='p.u.',
                          )
        self.x = NumParam(default=1e-8,
                          info="line reactance",
                          tex_name='x',
                          z=True,
                          unit='p.u.',
                          non_zero=True,
                          )
        self.b = NumParam(default=0.0,
                          info="shared shunt susceptance",
                          y=True,
                          unit='p.u.',
                          )
        self.g = NumParam(default=0.0,
                          info="shared shunt conductance",
                          y=True,
                          unit='p.u.',
                          )
        self.b1 = NumParam(default=0.0,
                           info="from-side susceptance",
                           y=True,
                           tex_name='b_1',
                           unit='p.u.',
                           )
        self.g1 = NumParam(default=0.0,
                           info="from-side conductance",
                           y=True,
                           tex_name='g_1',
                           unit='p.u.',
                           )
        self.b2 = NumParam(default=0.0,
                           info="to-side susceptance",
                           y=True,
                           tex_name='b_2',
                           unit='p.u.',
                           )
        self.g2 = NumParam(default=0.0,
                           info="to-side conductance",
                           y=True,
                           tex_name='g_2',
                           unit='p.u.',
                           )

        self.trans = NumParam(default=0,
                              info="transformer branch flag",
                              unit='bool',
                              )
        self.tap = NumParam(default=1.0,
                            info="transformer branch tap ratio",
                            tex_name='t_{ap}',
                            non_negative=True,
                            unit='float',
                            )
        self.phi = NumParam(default=0.0,
                            info="transformer branch phase shift in rad",
                            tex_name=r'\phi',
                            unit='radian',
                            )

        self.rate_a = NumParam(default=0.0,
                               info="long-term flow limit (placeholder)",
                               tex_name='R_{ATEA}',
                               unit='MVA',
                               )

        self.rate_b = NumParam(default=0.0,
                               info="short-term flow limit (placeholder)",
                               tex_name='R_{ATEB}',
                               unit='MVA',
                               )

        self.rate_c = NumParam(default=0.0,
                               info="emergency flow limit (placeholder)",
                               tex_name='R_{ATEC}',
                               unit='MVA',
                               )

        self.owner = IdxParam(model='Owner', info="owner code")

        self.xcoord = DataParam(info="x coordinates")
        self.ycoord = DataParam(info="y coordinates")

        # self.omegaa = 1


class Line(LineData, Model):
    """
    AC transmission line model.

    The model is also used for two-winding transformer. Transformers can set the
    tap ratio in ``tap`` and/or phase shift angle ``phi``.

    To reduce the number of variables, line injections are summed at bus
    equations and are not stored. Current injections are not computed.
    """

    def __init__(self, system=None, config=None):
        LineData.__init__(self)
        Model.__init__(self, system, config)
        self.group = 'ACLine'
        self.flags.pflow = True
        self.flags.tds = True
        self.flags.tds_init = False

        self.a1 = ExtAlgeb(model='Bus', src='a', indexer=self.bus1, tex_name='a_1',
                           info='phase angle of the from bus',
                           ename='Pij',
                           tex_ename='P_{ij}',
                           )
        self.a2 = ExtAlgeb(model='Bus', src='a', indexer=self.bus2, tex_name='a_2',
                           info='phase angle of the to bus',
                           ename='Pji',
                           tex_ename='P_{ji}',
                           )
        self.v1 = ExtAlgeb(model='Bus', src='v', indexer=self.bus1, tex_name='v_1',
                           info='voltage magnitude of the from bus',
                           ename='Qij',
                           tex_ename='Q_{ij}',
                           )
        self.v2 = ExtAlgeb(model='Bus', src='v', indexer=self.bus2, tex_name='v_2',
                           info='voltage magnitude of the to bus',
                           ename='Qji',
                           tex_ename='Q_{ji}',
                           )

        self.gh = ConstService(tex_name='g_h')
        self.bh = ConstService(tex_name='b_h')
        self.gk = ConstService(tex_name='g_k')
        self.bk = ConstService(tex_name='b_k')

        self.yh = ConstService(tex_name='y_h', vtype=complex)
        self.yk = ConstService(tex_name='y_k', vtype=complex)
        self.yhk = ConstService(tex_name='y_{hk}', vtype=complex)

        self.ghk = ConstService(tex_name='g_{hk}')
        self.bhk = ConstService(tex_name='b_{hk}')

        self.itap = ConstService(tex_name='1/t_{ap}')
        self.itap2 = ConstService(tex_name='1/t_{ap}^2')

        self.Leq = ConstService(v_str='x/(2*pi*60)')

        # declare variables
        # self.omegaa = ConstService(tex_name='omegaa')
        # self.omegaa.v_str = 'u * 2.0'
        # end declare

        self.gh.v_str = 'g1 + 0.5 * g'
        self.bh.v_str = 'b1 + 0.5 * b'
        self.gk.v_str = 'g2 + 0.5 * g'
        self.bk.v_str = 'b2 + 0.5 * b'

        self.yh.v_str = 'u * (gh + 1j * bh)'
        self.yk.v_str = 'u * (gk + 1j * bk)'
        self.yhk.v_str = 'u/((r+1e-8) + 1j*(x+1e-8))'

        self.ghk.v_str = 're(yhk)'
        self.bhk.v_str = 'im(yhk)'

        self.itap.v_str = '1/tap'
        self.itap2.v_str = '1/tap/tap'

        # begin initialize variables

        # original - working - id and iq equations in explicit form
        # self.idd = Algeb(info='real current',
        #                  tex_name='idd',
        #                  v_str='1e-8',
        #                  e_str='u * (((x+1e-8)*v1*sin(a1) - (x+1e-8)*v2*sin(a2) + \
        #                          (r+1e-8)*v1*cos(a1) - (r+1e-8)*v2*cos(a2))/((x+1e-8)**2 + (r+1e-8)**2)) - idd')

        # self.iqq = Algeb(info='real current',
        #                  tex_name='iqq',
        #                  v_str='1e-8',
        #                  e_str='u * ((-(x+1e-8)*v1*cos(a1) + (x+1e-8)*v2*cos(a2) + (r+1e-8)*v1*sin(a1) - \
        #                          (r+1e-8)*v2*sin(a2))/((x+1e-8)**2 + (r+1e-8)**2)) - iqq')

        # ORIGINAL END

        # modified based on circuit analysis (equations in implicit form)
        # self.idd = Algeb(info='real current',
        #                  tex_name='idd',
        #                  v_str='1e-8',
        #                  e_str='u * ( (x+1e-8)*iqq - (r+1e-8)*idd - v2*cos(a2) + v1*cos(a1) ) / (x/(2*pi*60))')

        # self.iqq = Algeb(info='real current',
        #                  tex_name='iqq',
        #                  v_str='1e-8',
        #                  e_str='u * ( -1*(x+1e-8)*idd - (r+1e-8)*iqq - v2*sin(a2) + v1*sin(a1) ) / (x/(2*pi*60))')

        # self.a1.e_str = 'u * (idd*v1*cos(a1) + 1.0*iqq*v1*sin(a1))'

        # self.v1.e_str = 'u * (1.0*idd*v1*sin(a1) - 1.0*iqq*v1*cos(a1))'

        # self.a2.e_str = 'u * (-idd*v2*cos(a2) - 1.0*iqq*v2*sin(a2))'

        # self.v2.e_str = 'u * (-1.0*idd*v2*sin(a2) + 1.0*iqq*v2*cos(a2))'

        # # end modified

        # / ((x+1e-8)/(2*pi*60))

        # test (this version is also in implicit form but has the same dq-axis alignment as in ANDES implementation)
        self.idd = State(info='real current',
                         tex_name='idd',
                         v_str='1e-8',
                         e_str='u * ( -(x+1e-8)*iqq - (r+1e-8)*idd - v2*sin(a2) + v1*sin(a1) ) + (1-u) * idd',
                         t_const=self.Leq,
                         )

        self.iqq = State(info='real current',
                         tex_name='iqq',
                         v_str='1e-8',
                         e_str='u * (1*(x+1e-8)*idd - (r+1e-8)*iqq - v2*cos(a2) + v1*cos(a1) ) + (1-u) * iqq',
                         t_const=self.Leq,
                         )

        self.a1.e_str = 'u * (idd*v1*sin(a1) + iqq*v1*cos(a1))'

        self.v1.e_str = 'u * (-idd*v1*cos(a1) + iqq*v1*sin(a1))'

        self.a2.e_str = 'u * (-idd*v2*sin(a2) - iqq*v2*cos(a2))'

        self.v2.e_str = 'u * (idd*v2*cos(a2) - iqq*v2*sin(a2))'

        # end modified

        # self.idd = Algeb(info='real current',
        #                  tex_name='idd',
        #                  v_iter='u * (((x+1e-8)*v1*sin(a1) - (x+1e-8)*v2*sin(a2) + \
        #                          (r+1e-8)*v1*cos(a1) - (r+1e-8)*v2*cos(a2))/((x+1e-8)**2 + (r+1e-8)**2))',
        #                  e_str='u * (((x+1e-8)*v1*sin(a1) - (x+1e-8)*v2*sin(a2) + \
        #                          (r+1e-8)*v1*cos(a1) - (r+1e-8)*v2*cos(a2))/((x+1e-8)**2 + (r+1e-8)**2)) - idd')

        # self.iqq = Algeb(info='real current',
        #                  tex_name='iqq',
        #                  v_iter='u * ((-(x+1e-8)*v1*cos(a1) + (x+1e-8)*v2*cos(a2) + (r+1e-8)*v1*sin(a1) - \
        #                          (r+1e-8)*v2*sin(a2))/((x+1e-8)**2 + (r+1e-8)**2))',
        #                  e_str='u * ((-(x+1e-8)*v1*cos(a1) + (x+1e-8)*v2*cos(a2) + (r+1e-8)*v1*sin(a1) - \
        #                          (r+1e-8)*v2*sin(a2))/((x+1e-8)**2 + (r+1e-8)**2)) - iqq')

        # self.a1.e_str = 'u * (idd*v1*cos(a1) + 1.0*iqq*v1*sin(a1))'

        # self.v1.e_str = 'u * (1.0*idd*v1*sin(a1) - 1.0*iqq*v1*cos(a1))'

        # self.a2.e_str = 'u * (-idd*v2*cos(a2) - 1.0*iqq*v2*sin(a2))'

        # self.v2.e_str = 'u * (-1.0*idd*v2*sin(a2) + 1.0*iqq*v2*cos(a2))'

        # self.a1.e_str = 'u * (1.0*x*v1*v2*sin(a1 - a2)/(x**2 + r**2) + \
        #                       1.0*(r+1e-8)*v1**2/(x**2 + (r+1e-8)**2) - \
        #                       1.0*(r+1e-8)*v1*v2*cos(a1 - a2)/(x**2 + (r+1e-8)**2))'

        # self.v1.e_str = 'u * (1.0*x*v1**2/(x**2 + (r+1e-8)**2) - \
        #                       1.0*x*v1*v2*cos(a1 - a2)/(x**2 + (r+1e-8)**2) - \
        #                       1.0*(r+1e-8)*v1*v2*sin(a1 - a2)/(x**2 + (r+1e-8)**2))'

        # self.a2.e_str = 'u * ((r+1e-8)*v2**2/(x**2 + (r+1e-8)**2) - \
        #                        v1*v2*(1.0*x*sin(a1 - a2)/(1.0*x**2 + (r+1e-8)**2) + \
        #                        (r+1e-8)*cos(a1 - a2)/(1.0*x**2 + (r+1e-8)**2)))'

        # self.v2.e_str = 'u * (1.0*x*v2**2/(1.0*x**2 + (r+1e-8)**2) + \
        #                       v1*v2*(-1.0*x*cos(a1 - a2)/(x**2 + (r+1e-8)**2) + \
        #                       (r+1e-8)*sin(a1 - a2)/(x**2 + (r+1e-8)**2)))'

        # self.iqq = Algeb(info='real current',
        #             tex_name='iqq',
        #             v_str='1',
        #             e_str='u * (-x*v1*cos(a1) + x*v2*cos(a2) + \
        #                    r*v1*sin(a1) - r*v2*sin(a2))/(x**2 + r**2) - iqq')
        # end initialization

        # self.a1.e_str = 'u * (v1 ** 2 * (gh + ghk) * itap2  - \
        #                       v1 * v2 * (ghk * cos(a1 - a2 - phi) + \
        #                                  bhk * sin(a1 - a2 - phi)) * itap)'

        # self.a1.e_str = 'u * (1.0*x*v1*v2*sin(a1 - a2)/(x**2 + r**2) + \
        #                       1.0*r*v1**2/(x**2 + r**2) - \
        #                       1.0*r*v1*v2*cos(a1 - a2)/(x**2 + r**2))'

        # self.v1.e_str = 'u * (-v1 ** 2 * (bh + bhk) * itap2 - \
        #                       v1 * v2 * (ghk * sin(a1 - a2 - phi) - \
        #                                  bhk * cos(a1 - a2 - phi)) * itap)'

        # self.a2.e_str = 'u * (v2 ** 2 * (gh + ghk) - \
        #                       v1 * v2 * (ghk * cos(a1 - a2 - phi) - \
        #                                  bhk * sin(a1 - a2 - phi)) * itap)'

        # self.v2.e_str = 'u * (-v2 ** 2 * (bh + bhk) + \
        #                       v1 * v2 * (ghk * sin(a1 - a2 - phi) + \
        #                                  bhk * cos(a1 - a2 - phi)) * itap)'

    @property
    def istf(self):
        """
        Return an array of booleans to indicate whether or not the device is a
        transformer.

        A transformer has ``tap != 1`` or ``phi != 0``.
        """
        tap_istf = (self.tap.v) != 1
        phi_istf = (self.phi.v) != 0

        return np.logical_or(tap_istf, phi_istf)

    def get_tline_idx(self):
        """
        Return ``idx`` of transmission lines and exclude transformers.
        """

        return np.array(self.idx.v)[np.logical_not(self.istf)]

    def get_tf_idx(self):
        """
        Return ``idx`` of transformers and exclude lines.
        """

        return np.array(self.idx.v)[self.istf]

    def build_y(self):
        """
        Build bus admittance matrix. Store the matrix in ``self.Y``.

        Returns
        -------
        Y : spmatrix
            Bus admittance matrix.
        """

        nb = self.system.Bus.n

        y1 = self.u.v * (self.g1.v + self.b1.v * 1j)
        y2 = self.u.v * (self.g2.v + self.b2.v * 1j)
        y12 = self.u.v / (self.r.v + self.x.v * 1j)
        m = self.tap.v * np.exp(1j * self.phi.v)
        m2 = self.tap.v**2
        mconj = np.conj(m)

        # build self and mutual admittances into Y
        self.Y = spmatrix((y12 + y1 / m2), self.a1.a, self.a1.a, (nb, nb), 'z')
        self.Y -= spmatrix(y12 / mconj, self.a1.a, self.a2.a, (nb, nb), 'z')
        self.Y -= spmatrix(y12 / m, self.a2.a, self.a1.a, (nb, nb), 'z')
        self.Y += spmatrix(y12 + y2, self.a2.a, self.a2.a, (nb, nb), 'z')

        return self.Y

    def build_b(self, method='fdpf'):
        """
        build Bp and Bpp matrices for fast decoupled power flow and DC power flow.

        Results are saved to ``self.Bp`` and ``self.Bpp`` without return.
        """
        self.build_Bp(method)
        self.build_Bpp(method)

    def build_Bp(self, method='fdpf'):
        """
        Function for building B' matrix.

        The result is saved to ``self.Bp`` and returned

        Parameters
        ----------
        method : str
            Method for building B' matrix. Choose from 'fdpf', 'fdbx', 'dcpf'.
        Returns
        -------
        Bp : spmatrix
            B' matrix.

        """
        nb = self.system.Bus.n

        if method not in ("fdpf", "fdbx", "dcpf"):
            raise ValueError(f"Invalid method {method}; choose from 'fdpf', 'fdbx', 'dcpf'")

        # Build B prime matrix -- FDPF
        # `y1`` neglects line charging shunt, and g1 is usually 0 in HV lines
        # `y2`` neglects line charging shunt, and g2 is usually 0 in HV lines
        y1 = self.u.v * self.g1.v
        y2 = self.u.v * self.g2.v

        # `m` neglected tap ratio
        m = np.exp(self.phi.v * 1j)
        mconj = np.conj(m)
        m2 = np.ones(self.n)

        if method in ('fdxb', 'dcpf'):
            # neglect line resistance in Bp in XB method
            y12 = self.u.v / (self.x.v * 1j)
        else:
            y12 = self.u.v / (self.r.v + self.x.v * 1j)

        self.Bdc = spmatrix((y12 + y1) / m2, self.a1.a, self.a1.a, (nb, nb), 'z')
        self.Bdc -= spmatrix(y12 / mconj, self.a1.a, self.a2.a, (nb, nb), 'z')
        self.Bdc -= spmatrix(y12 / m, self.a2.a, self.a1.a, (nb, nb), 'z')
        self.Bdc += spmatrix(y12 + y2, self.a2.a, self.a2.a, (nb, nb), 'z')
        self.Bdc = self.Bdc.imag()

        for item in range(nb):
            if abs(self.Bdc[item, item]) == 0:
                self.Bdc[item, item] = 1e-6 + 0j

        return self.Bdc

    def build_Bpp(self, method='fdpf'):
        """
        Function for building B'' matrix.

        The result is saved to ``self.Bpp`` and returned

        Parameters
        ----------
        method : str
            Method for building B'' matrix. Choose from 'fdpf', 'fdbx', 'dcpf'.

        Returns
        -------
        Bpp : spmatrix
            B'' matrix.
        """

        nb = self.system.Bus.n

        if method not in ("fdpf", "fdbx", "dcpf"):
            raise ValueError(f"Invalid method {method}; choose from 'fdpf', 'fdbx', 'dcpf'")

        # Build B double prime matrix
        # y1 neglected line charging shunt, and g1 is usually 0 in HV lines
        # y2 neglected line charging shunt, and g2 is usually 0 in HV lines
        # m neglected phase shifter
        y1 = self.u.v * (self.g1.v + self.b1.v * 1j)
        y2 = self.u.v * (self.g2.v + self.b2.v * 1j)

        m = self.tap.v
        m2 = abs(m)**2

        if method in ('fdbx', 'fdpf', 'dcpf'):
            # neglect line resistance in Bpp in BX method
            y12 = self.u.v / (self.x.v * 1j)
        else:
            y12 = self.u.v / (self.r.v + self.x.v * 1j)

        self.Bpp = spmatrix((y12 + y1) / m2, self.a1.a, self.a1.a, (nb, nb), 'z')
        self.Bpp -= spmatrix(y12 / np.conj(m), self.a1.a, self.a2.a, (nb, nb), 'z')
        self.Bpp -= spmatrix(y12 / m, self.a2.a, self.a1.a, (nb, nb), 'z')
        self.Bpp += spmatrix(y12 + y2, self.a2.a, self.a2.a, (nb, nb), 'z')
        self.Bpp = self.Bpp.imag()

        for item in range(nb):
            if abs(self.Bpp[item, item]) == 0:
                self.Bpp[item, item] = 1e-6 + 0j

        return self.Bpp

    def build_Bdc(self):
        """
        The MATPOWER-flavor Bdc matrix for DC power flow. Saves results to `self.Bdc`.

        The method neglects line charging and line resistance. It retains tap ratio.

        Returns
        -------
        Bdc : spmatrix
            Bdc matrix.
        """

        nb = self.system.Bus.n

        y12 = self.u.v / (self.x.v * 1j)
        y12 = y12 / self.tap.v

        self.Bdc = spmatrix(y12, self.a1.a, self.a1.a, (nb, nb), 'z')
        self.Bdc -= spmatrix(y12, self.a1.a, self.a2.a, (nb, nb), 'z')
        self.Bdc -= spmatrix(y12, self.a2.a, self.a1.a, (nb, nb), 'z')
        self.Bdc += spmatrix(y12, self.a2.a, self.a2.a, (nb, nb), 'z')
        self.Bdc = self.Bdc.imag()

        for item in range(nb):
            if abs(self.Bdc[item, item]) == 0:
                self.Bdc[item, item] = 1e-6

        return self.Bdc<|MERGE_RESOLUTION|>--- conflicted
+++ resolved
@@ -5,12 +5,8 @@
 import numpy as np
 
 from andes.core import (ModelData, IdxParam, NumParam, DataParam,
-<<<<<<< HEAD
                         Model, ExtAlgeb, ConstService, Algeb, ExtParam, State)
-=======
-                        Model, ExtAlgeb, ConstService)
 from andes.shared import spmatrix
->>>>>>> 7cc8daf7
 
 
 class LineData(ModelData):
